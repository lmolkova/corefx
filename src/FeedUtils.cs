--- conflicted
+++ resolved
@@ -8,12 +8,7 @@
     using System;
     using System.Collections.ObjectModel;
     using System.Globalization;
-<<<<<<< HEAD
-    using System;
-    using Microsoft.ServiceModel.Syndication.Resources;
-=======
     using System.Xml;
->>>>>>> 681f0fbd
 
     internal static class FeedUtils
     {
