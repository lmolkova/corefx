--- conflicted
+++ resolved
@@ -1,25 +1,5 @@
 {
   "dependencies": {
-<<<<<<< HEAD
-    "Microsoft.NETCore.Platforms": "1.0.2-beta-devapi-24415-01",
-    "System.Collections": "4.1.0-beta-devapi-24415-01",
-    "System.Diagnostics.Contracts": "4.0.2-beta-devapi-24415-01",
-    "System.Diagnostics.Debug": "4.0.12-beta-devapi-24415-01",
-    "System.Diagnostics.Process": "4.1.1-beta-devapi-24415-01",
-    "System.Diagnostics.Tracing": "4.1.1-beta-devapi-24415-01",
-    "System.Dynamic.Runtime": "4.0.12-beta-devapi-24415-01",
-    "System.IO.FileSystem": "4.1.0-beta-devapi-24415-01",
-    "System.Linq": "4.1.1-beta-devapi-24415-01",
-    "System.Linq.Expressions": "4.2.0-beta-devapi-24415-01",
-    "System.ObjectModel": "4.0.13-beta-devapi-24415-01",
-    "System.Reflection": "4.1.1-beta-devapi-24415-01",
-    "System.Runtime": "4.2.0-beta-devapi-24415-01",
-    "System.Runtime.Extensions": "4.2.0-beta-devapi-24415-01",
-    "System.Text.RegularExpressions": "4.2.0-beta-devapi-24415-01",
-    "System.Threading": "4.0.12-beta-devapi-24415-01",
-    "System.Threading.Tasks": "4.0.12-beta-devapi-24415-01",
-    "System.Threading.Tasks.Parallel": "4.0.2-beta-devapi-24415-01",
-=======
     "Microsoft.NETCore.Platforms": "1.0.2-beta-24416-03",
     "System.Collections": "4.0.12-beta-24416-03",
     "System.Diagnostics.Contracts": "4.0.2-beta-24416-03",
@@ -38,7 +18,6 @@
     "System.Threading": "4.0.12-beta-24416-03",
     "System.Threading.Tasks": "4.0.12-beta-24416-03",
     "System.Threading.Tasks.Parallel": "4.0.2-beta-24416-03",
->>>>>>> 1a668585
     "test-runtime": {
       "target": "project",
       "exclude": "compile"
