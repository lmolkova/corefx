{
  "dependencies": {
    "Microsoft.NETCore.Platforms": "1.0.1",
    "System.Collections": "4.0.0",
    "System.Diagnostics.Contracts": "4.0.0",
    "System.Diagnostics.Debug": "4.0.10",
    "System.IO": "4.1.0",
    "System.Resources.ResourceManager": "4.0.0",
    "System.Runtime": "4.1.0",
    "System.Runtime.InteropServices": "4.0.20",
    "System.Runtime.Numerics": "4.0.0",
<<<<<<< HEAD
    "System.Security.Cryptography.Algorithms": "4.2.0-rc3-24113-00",
    "System.Security.Cryptography.Encoding": "4.0.0-rc3-24113-00",
    "System.Text.Encoding": "4.0.10",
    "System.Threading": "4.0.10"
=======
    "System.Security.Cryptography.Algorithms": "4.2.0",
    "System.Security.Cryptography.Encoding": "4.0.0",
    "System.Text.Encoding": "4.0.10"
>>>>>>> 7d4248dd
  },
  "frameworks": {
    "netstandard1.6": {
      "imports": [
        "dotnet5.5"
      ]
    }
  }
}<|MERGE_RESOLUTION|>--- conflicted
+++ resolved
@@ -9,16 +9,10 @@
     "System.Runtime": "4.1.0",
     "System.Runtime.InteropServices": "4.0.20",
     "System.Runtime.Numerics": "4.0.0",
-<<<<<<< HEAD
-    "System.Security.Cryptography.Algorithms": "4.2.0-rc3-24113-00",
-    "System.Security.Cryptography.Encoding": "4.0.0-rc3-24113-00",
+    "System.Security.Cryptography.Algorithms": "4.2.0",
+    "System.Security.Cryptography.Encoding": "4.0.0",
     "System.Text.Encoding": "4.0.10",
     "System.Threading": "4.0.10"
-=======
-    "System.Security.Cryptography.Algorithms": "4.2.0",
-    "System.Security.Cryptography.Encoding": "4.0.0",
-    "System.Text.Encoding": "4.0.10"
->>>>>>> 7d4248dd
   },
   "frameworks": {
     "netstandard1.6": {
